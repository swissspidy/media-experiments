<<<<<<< HEAD
/**
 * Internal dependencies
 */
=======
// The __webpack_public_path__ assignment will be done after the imports.
// That's why the public path assignment is in its own dedicated module and imported here at the very top.
// See https://webpack.js.org/guides/public-path/#on-the-fly
import './publicPath';

>>>>>>> 71f6a2ea
import './uploadQueue';
import './transforms';
import './gifBlock';
import './crossOriginIsolation';
import './blockMediaPanel';
import './documentMediaPanel';
import './mediaRecording';
import './preferencesModal';
import './uploadStatus';<|MERGE_RESOLUTION|>--- conflicted
+++ resolved
@@ -1,14 +1,12 @@
-<<<<<<< HEAD
 /**
  * Internal dependencies
  */
-=======
+
 // The __webpack_public_path__ assignment will be done after the imports.
 // That's why the public path assignment is in its own dedicated module and imported here at the very top.
 // See https://webpack.js.org/guides/public-path/#on-the-fly
 import './publicPath';
 
->>>>>>> 71f6a2ea
 import './uploadQueue';
 import './transforms';
 import './gifBlock';
