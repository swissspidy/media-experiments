--- conflicted
+++ resolved
@@ -2,12 +2,8 @@
  * External dependencies
  */
 import { v4 as uuidv4 } from 'uuid';
-<<<<<<< HEAD
-import { createWorkerFactory } from '@shopify/web-worker';
 import { measure, type MeasureOptions, start } from '@mexp/log';
-=======
 import { createWorkerFactory, type WorkerCreator } from '@shopify/web-worker';
->>>>>>> cb631c96
 
 /**
  * WordPress dependencies
